--- conflicted
+++ resolved
@@ -6,29 +6,10 @@
 [![Black](https://img.shields.io/badge/code%20style-black-000000.svg)](https://github.com/psf/black)
 [![Readme_en](https://img.shields.io/badge/lang-en-red.svg)](README-EN.md)
 
-<<<<<<< HEAD
-**UrbanBlockNet** is an open-source library that includes methods of modeling urbanized areas for the generation of value-oriented master planning requirements. The library is provided for generating a universal information city model based on the accessibility of urban blocks. The library also provides tools for working with the information city model, which allow: to generate a layer of urban blocks, to calculate provisioning based on regulatory requirements, to obtain optimal requirements for master planning of territories.
-
-## UrbanBlockNet Features
-UrbanBlockNet — a library for modeling urban development scenarios (e.g. creating a master plan), supporting the following tools:
-
-1. The method of generating a layer of urban blocks is the division of the territory into the smallest elements for the analysis of the urban area - blocks. The method of generating a layer of urban blocks is based on clustering algorithms taking into account additional data on land use.
-2. The Universal Information City Model is used to further analyze urban areas and to obtain information on the accessibility of urban blocks. The City Model includes aggregated information on services, intermodal accessibility and urban blocks.
-3. Methods for assessing urban provision of different types of services with regard to normative requirements and value attitudes of the population. The estimation of provisioning is performed by iterative algorithm on graphs, as well as by solving linear optimization problem.
-4. A method for computing the function for evaluating the optimality of master planning projects based on the value attitudes of the population and systems of external limitations. The method is based on solving an optimization problem: it is necessary to find an optimal development to increase the provision. The problem is solved with the help of genetic algorithm, user scenarios support is added.
-
-Main differences from existing solutions:
-
-- The method of generating a layer of **urban blocks** considers the type of land use, which makes it possible to define limitations for the development of the territory in the context of master planning.
-- The universal information **city model** can be built on open data; the smallest spatial unit for analysis is a block, which makes it possible to analyze on a city scale.
-- Not only normative documents are taken into account when assessing **provisioning**, but also the value attitudes of the population. 
-- Genetic algorithm for optimization of development supports user-defined **scenarios**.
-- Support for different regulatory requirements.
-=======
-
 **UrbanBlockNet** – это библиотека с открытым исходным кодом, включающая методы моделирования урбанизированных территорий для задач генерации ценностно-ориентированных требований к мастер-планированию. Библиотека предназначена для формирования универсальной информационной модели города, основанной на доступности городских кварталов. В библиотеке также представлены инструменты для работы с информационной моделью города, которые позволяют: генерировать слой городских кварталов, рассчитывать обеспеченность на основе нормативных требований, а также получить оптимальные требования к мастер-планированию территорий.
 
-## UrbanBlockNet Features
+## Преимущества UrbanBlockNet
+
 UrbanBlockNet — это библиотека для моделирования сценариев развития города, например при создании мастер-плана, поддерживающая следующие инструменты:
 
 1. Метод генерации слоя городских кварталов - разделение территории на наименьшие элементы для анализа городской территории - кварталы. Метод генерации слоя городских кварталов основан на алгоритмах кластеризации с учетом дополнительных данных о землпепользовании.
@@ -37,7 +18,6 @@
 4. Метод вычисления функции оценки оптимальности проектов мастер-планирования, основанный на ценностных установках населения и систем внешних ограничений. Метод основан на решении задачи оптимизации: необходимо найти оптимальную застройку, чтобы повысить обеспеченность. Задача решается при помощи генетического алгоритма, добавлена поддержка пользовательских сценариев.
 
 Основные отличия от существующих решений:
->>>>>>> bbaedeb6
 
 - Метод генерации слоя городских кварталов учитывет тип землепользования, что позволяет определить ограничения для развития территории в контексте мастер-планирования.
 - Универсальная информационная модель города может быть построена на открытых данных; наименьшая пространственная единица для анализа - квартал, что делает возможным аналитику в масштабах города.
@@ -45,18 +25,6 @@
 - Генетический алгоритм для оптимизации застройки поддерживает пользовательские сценарии.
 - Поддержка различных нормативных требований.
 
-<<<<<<< HEAD
-**UrbanBlockNet** can be installed with `pip`:
-
-```
-pip install git+https://github.com/iduprojects/masterplanning
-```
-
-## How to use
-
-Then use the library by importing classes from `masterplan_tools`:
-
-=======
 ## Установка
 
 Чтобы установить библиотеку **UrbanBlockNet** необходимо использовать `pip`:
@@ -69,54 +37,25 @@
 
 Затем, необходимые классы импортируются из библиотеки:
 
->>>>>>> bbaedeb6
 ```
 from masterplan_tools import CityModel
 ```
 
-<<<<<<< HEAD
-Next, use the necessary functions and modules:
-
-```
-city_model = CityModel(
-  blocks=aggregated_blocks, 
-  accessibility_matrix=accessibility_matrix, 
-=======
 Используются необходимые функции и модули:
 
 ```
 city_model = CityModel(
   blocks=aggregated_blocks,
   accessibility_matrix=accessibility_matrix,
->>>>>>> bbaedeb6
   services=services
 )
 city_model.visualize()
 ```
 
-<<<<<<< HEAD
-For more detailed use case see our [examples](#examples) below.
-
-## Data
-
-Before running the examples, you must download the [input data](https://drive.google.com/drive/folders/1xrLzJ2mcA0Qn7FG0ul8mTkfzKolvUoiP) and place it in the `examples/data` directory. You can use your own data, but it must follow the structure described in the [specification](https://blocknet.readthedocs.io/en/latest/index.html).
-
-## Examples
-
- Next examples will help to get used to the library:
-
-1. [City blocks generating](examples/1%20blocks_cutter.ipynb) - city blocks generating according to landuse and buildings clustering.
-2. [Aggregating city blocks information](examples/2%20data_getter.ipynb) - how to fill blocks with aggregated information and also generate the accessibility matrix between blocks.
-3. [City model creation](examples/3%20city_model.ipynb) - how to create the **city model** and visualize it (to make sure it is real and correct).
-4. [Linear optimization provision assessment](examples/3a%20city_model%20lp_provision.ipynb) - how to assess provision of certain city service type.
-5. [Iterative algorithm provision assessment](examples/3b%20city_model%20iterative_provision.ipynb) - another example of how to assess provision, but using different iterative method.
-6. [Genetic algorithm master plan optimization](examples/3d%20city_model%20genetic.ipynb) - how to optimize the search for master planning requirements for a specific area or the entire city in a specific scenario.
-7. [Balancing territory parameters](examples/3c%20city_model%20balancer.ipynb) - how to increase certain territory population without decreasing the quality of life of the city.
-=======
 Более подробные примеры использования приведены ниже.
 
+## Данные
 
-## Данные
 Перед запуском примеров необходимо скачать [входные данные](https://drive.google.com/drive/folders/1xrLzJ2mcA0Qn7FG0ul8mTkfzKolvUoiP) и поместить их в директорию `examples/data`. Вы можете использовать свои собственные данные, но они должны соответствовать структуре, описанной в [спецификации](https://blocknet.readthedocs.io/en/latest/index.html).
 
 ## Примеры
@@ -135,46 +74,23 @@
 
 ## Документация
 
-Более детальная информация и описание работы с UrbanBlockNet доступны в [документации](https://iduprojects.github.io/masterplanning/).
+Более детальная информация и описание работы с UrbanBlockNet доступны в [документации](https://blocknet.readthedocs.io/en/latest/).
 
 ## Структура проекта
 
-Последняя версия библиотеки доступна в master branch.
+Последняя версия библиотеки доступна в main branch.
 
 Она включает следующие модули и директории:
->>>>>>> bbaedeb6
 
-* [**masterplan_tools**](https://github.com/iduprojects/masterplanning/tree/main/masterplan_tools) - каталог с кодом фреймворка:
-    * preprocessing - модуль для предпроцессинга
-    * models - классы моделей
-    * method - методы работы инструментов библиотеки
-    * utils - модуль для статических единиц изменения
-* [data](https://github.com/iduprojects/masterplanning/tree/main/data) - каталог с данными для экспериментов и тестов
-* [tests](https://github.com/iduprojects/masterplanning/tree/main/tests) - каталог с единицами измерения и интеграционными тестами
-* [examples](https://github.com/iduprojects/masterplanning/tree/main/examples) - каталог с примерами работы методов
-* [docs](https://github.com/iduprojects/masterplanning/tree/main/docs) - каталог с RTD документацией
-
-
-<<<<<<< HEAD
-Detailed information and description of UrbanBlockNet is available in [documentation](https://blocknet.readthedocs.io/en/latest/).
-
-## Project Structure
-
-The latest version of the library is available in the main branch.
-
-The repository includes the following directories and modules:
-
-* [**masterplan_tools**](https://github.com/iduprojects/masterplanning/tree/main/masterplan_tools) - directory with the framework code:
-    * preprocessing - preprocessing module
-    * models - model classes
-    * method - library tool methods
-    * utils - module for static units of measure
-* [data](https://github.com/iduprojects/masterplanning/tree/main/data) - directory with data for experiments and tests
-* [tests](https://github.com/iduprojects/masterplanning/tree/main/tests) - directory with units of measurement and integration tests
-* [examples](https://github.com/iduprojects/masterplanning/tree/main/examples) - directory with examples of how the methods work
-* [docs](https://github.com/iduprojects/masterplanning/tree/main/docs) - directory with RTD documentation
-=======
->>>>>>> bbaedeb6
+- [**masterplan_tools**](https://github.com/iduprojects/masterplanning/tree/main/masterplan_tools) - каталог с кодом фреймворка:
+  - preprocessing - модуль для предпроцессинга
+  - models - классы моделей
+  - method - методы работы инструментов библиотеки
+  - utils - модуль для статических единиц изменения
+- [data](https://github.com/iduprojects/masterplanning/tree/main/data) - каталог с данными для экспериментов и тестов
+- [tests](https://github.com/iduprojects/masterplanning/tree/main/tests) - каталог с единицами измерения и интеграционными тестами
+- [examples](https://github.com/iduprojects/masterplanning/tree/main/examples) - каталог с примерами работы методов
+- [docs](https://github.com/iduprojects/masterplanning/tree/main/docs) - каталог с RTD документацией
 
 ## Разработка
 
@@ -183,7 +99,7 @@
 1. Склонируйте репозиторий: `git clone https://github.com/iduprojects/masterplanning`.
 2. Создайте виртуальную среду (опционально), поскольку библиотека требует точных версий пакетов: `python -m venv venv` и активируйте ее.
 3. Установите библиотеку в редактируемом режиме: `python -m pip install -e '.[dev]' --config-settings editable_mode=strict`.
-4. Устаовите pre-commit hooks: `pre-commit install`.
+4. Установите pre-commit: `pre-commit install`.
 5. Создайте новую ветку на основе **develop**: `git checkout -b develop <new_branch_name>`.
 6. Добавьте изменения в код.
 7. Сделайте коммит, переместите новую ветку и выполните pull-request в **develop**.
@@ -202,19 +118,11 @@
 
 Вы можете связаться с нами:
 
-<<<<<<< HEAD
-- [NCCR](https://actcognitive.org/o-tsentre/kontakty) - National Center for Cognitive Research
-- [IDU](https://idu.itmo.ru/en/contacts/contacts.htm) - Institute of Design and Urban Studies
-- [Tatiana Churiakova](https://t.me/tanya_chk) - project manager
-
-## Publications on library tools
-=======
 - [НЦКР](https://actcognitive.org/o-tsentre/kontakty) – Национальный Центр Когнитивных Разработок
 - [ИДУ](https://idu.itmo.ru/en/contacts/contacts.htm) – Институт Дизайна и Урбанистики
 - [Татьяна Чурякова](https://t.me/tanya_chk) – руководитель проекта
 
 ## Публикации по инструментам библиотеки
->>>>>>> bbaedeb6
 
 Опубликованные работы:
 
