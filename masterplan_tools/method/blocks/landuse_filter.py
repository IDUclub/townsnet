--- conflicted
+++ resolved
@@ -2,6 +2,7 @@
 import osmnx as ox  # pylint: disable=import-error
 import pandas as pd
 from .utils import Utils
+
 
 class LuFilter:
     def __init__(self, city_blocks: gpd.GeoDataFrame, landuse_geometries=None):
@@ -10,7 +11,7 @@
         self.local_crs = city_blocks.crs.to_epsg()
 
     def _receiving_landuse(self) -> gpd.GeoDataFrame:
-        landuse = ox.geometries_from_polygon(
+        landuse = ox.features_from_polygon(
             self.city_blocks.to_crs(4326).geometry.unary_union,
             tags={"landuse": True, "leisure": True, "building": True, "natural": "wood"},
         )
@@ -44,7 +45,7 @@
                 geometry=[landuse_tags.loc[~landuse_tags["landuse"].isin(["building"])].unary_union],
                 crs=self.city_blocks.crs.to_epsg(),
             )
-            
+
             # display(self.city_blocks)
             # display(to_drop)
             territory_without_landuse = gpd.overlay(self.city_blocks, to_drop, how="difference")
@@ -88,7 +89,7 @@
         self.city_blocks = gdf.copy()
 
     def filter_geom_types(gdf):
-        return gdf[gdf.geometry.geom_type.isin(['Polygon', 'MultiPolygon'])]
+        return gdf[gdf.geometry.geom_type.isin(["Polygon", "MultiPolygon"])]
 
     def filter_lu(self, osm_landuse=None) -> gpd.GeoDataFrame:
 
@@ -99,29 +100,24 @@
 
         osm_landuse = LuFilter.filter_geom_types(osm_landuse)
 
-<<<<<<< HEAD
-        no_dev = Utils.polygon_to_multipolygon(self.landuse_geometries.no_development)
-        lu = Utils.polygon_to_multipolygon(self.landuse_geometries.landuse)
-=======
-        no_dev = LuFilter.filter_geom_types(self.landuse_geometries.no_development.to_gdf())
+        no_dev = LuFilter.filter_geom_types(self.landuse_geometries.no_development)
         no_dev = Utils.polygon_to_multipolygon(no_dev)
-        
-        lu = LuFilter.filter_geom_types(self.landuse_geometries.landuse.to_gdf())
+
+        lu = LuFilter.filter_geom_types(self.landuse_geometries.landuse)
         lu = Utils.polygon_to_multipolygon(lu)
->>>>>>> 33e40e89
 
         self._pruning_landuse(osm_landuse)
         self._pruning_landuse(no_dev, no_dev_area=True)
         self._pruning_landuse(lu)
-        
-        lu_b = osm_landuse[osm_landuse['landuse']=='building']
-        lu_b = gpd.GeoDataFrame(geometry=lu_b.loc[:, 'geometry'], crs=osm_landuse.crs.to_epsg())
-        self.city_blocks = gpd.sjoin(self.city_blocks, lu_b, predicate="contains", how='left')
+
+        lu_b = osm_landuse[osm_landuse["landuse"] == "building"]
+        lu_b = gpd.GeoDataFrame(geometry=lu_b.loc[:, "geometry"], crs=osm_landuse.crs.to_epsg())
+        self.city_blocks = gpd.sjoin(self.city_blocks, lu_b, predicate="contains", how="left")
 
         # Select only those polygons in gdf1 which contain polygons from gdf2
         self.city_blocks = self.city_blocks[self.city_blocks.index_right.notnull()].copy()
-        self.city_blocks.drop(columns=['index_right'], inplace=True)
-        self.city_blocks = self.city_blocks.drop_duplicates(keep='first')
+        self.city_blocks.drop(columns=["index_right"], inplace=True)
+        self.city_blocks = self.city_blocks.drop_duplicates(keep="first")
         # territory_without_landuse.loc[selected.index, "landuse"] = "buildings"
 
         self.city_blocks["landuse"].fillna("no_dev_area", inplace=True)
